--- conflicted
+++ resolved
@@ -3,11 +3,7 @@
 # see: https://help.github.com/en/actions/reference/events-that-trigger-workflows
 on:
   schedule:
-<<<<<<< HEAD
-    - cron: "0 0 0 * *" # At the end of every day
-=======
     - cron: "0 0 * * *" # At the end of every day
->>>>>>> a45da5ee
 
 jobs:
   generate-ipynb:
